<template>
  <Header />
  <div class="page-container">
    <SidebarFilters>
      <template #filters>
        <!-- View Section -->
        <SidebarFilter label="View" :collapsible="false">
          <select class="bg-gray-100" v-model="isTableView" @change="async () => { if (isTableView) await fetchInitialCollections() }">
            <option :value="true" selected>Table</option>
            <option :value="false">Map</option>
          </select>
        </SidebarFilter>

        <!-- Pagination or Map Timeline Section -->
        <SidebarFilter v-if="isTableView" label="Pagination" :collapsible="false">
          <label>
            Items per page:
            <input
              type="number"
              min="1"
              max="20"
              v-model="paginationState.itemsPerPage"
              class="bg-gray-100 border-x-0 border-gray-300 text-center text-gray-900 text-md"
            />
          </label>
          <br />
          <label>
            Current page:
            <input
              type="number"
              min="1"
              :max="totalPages"
              v-model="displayCurrentPage"
              class="bg-gray-100 border-x-0 border-gray-300 text-center text-gray-900 text-md"
            />
          </label>
          <br />
          <button @click="resetUserPagination" class="text-blue-700 hover:text-white border border-blue-700 hover:bg-blue-800 font-medium rounded-lg text-sm w-fit py-2.5 px-2.5 text-center mb-2 me-2">Reset</button>
        </SidebarFilter>
        <SidebarFilter v-else label="Timeline Configuration" :collapsible="false">
          <label>
            Start Year:
            <input
              type="number"
              min="0"
              v-model="timeState.startYear"
              :max="timeState.endYear - timeState.timeWindow"
              class="bg-gray-50 border-x-0 border-gray-300 text-center text-gray-900 text-sm"
            />
          </label>
          <br />
          <label>
            End Year:
            <input
              type="number"
              :min="timeState.startYear + timeState.timeWindow"
              v-model="timeState.endYear"
              :max="9999"
              class="bg-gray-50 border-x-0 border-gray-300 text-center text-gray-900 text-sm"
            />
          </label>
          <br />
          <label>
            Time Window (years):
            <input
              type="number"
              min="1"
              v-model="timeState.timeWindow"
              :max="9999"
              class="bg-gray-50 border-x-0 border-gray-300 text-center text-gray-900 text-sm"
            />
          </label>
        </SidebarFilter>

        <!-- Filters Section -->
        <SidebarFilter label="Filters" :collapsible="false">
          <button @click="handleFetchCollections"
          class="text-blue-700 hover:text-white border border-blue-700 hover:bg-blue-800 font-medium rounded-lg text-sm w-fit py-2.5 px-2.5 text-center mb-2 me-2"
          >Apply Filters</button>
          <button @click="clearFilters"
          class="text-blue-700 hover:text-white border border-blue-700 hover:bg-blue-800 font-medium rounded-lg text-sm w-fit py-2.5 px-2.5 text-center mb-2 me-2"
          >Clear Filters</button>
        </SidebarFilter>

        <!-- Dynamic Field Filters -->
        <SidebarFilter
          v-for="field in filterableFields"
          :key="field.key"
          :label="field.label"
          :collapsible="true"
          :defaultExpanded="false"
        >
          <ul>
            <li v-for="(option, index) in uniqueOptions[field.key]" :key="option + index">
              <label>
                <input type="checkbox" :value="option" v-model="selectedFilters[field.path]" />
                {{ option }}
              </label>
            </li>
          </ul>
        </SidebarFilter>

<<<<<<< HEAD
=======
        <SidebarFilter :collapsible="true" label="Text Search" :default-expanded="false">
          <span>Includes: </span>
          <input type="text" v-model="selectedFilters['cleaned_full_text']" class="bg-gray-100 border-x-0 border-gray-300 text-center text-gray-900 text-md">
        </SidebarFilter>

                <!-- Filters Section -->
        <SidebarFilter label="Filters" :collapsible="false">
          <button @click="handleFetchCollections"
          class="text-blue-700 hover:text-white border border-blue-700 hover:bg-blue-800 font-medium rounded-lg text-sm w-fit py-2.5 px-2.5 text-center mb-2 me-2"
          >Apply Filters</button>
          <button @click="clearFilters"
          class="text-blue-700 hover:text-white border border-blue-700 hover:bg-blue-800 font-medium rounded-lg text-sm w-fit py-2.5 px-2.5 text-center mb-2 me-2"
          >Clear Filters</button>
        </SidebarFilter>

>>>>>>> 409702bc
        <!-- Random Item Section -->
        <SidebarFilter label="Random Item" :collapsible="false">
          <button @click="handleFetchRandom"
          class="text-white bg-blue-700 hover:bg-blue-800 font-medium rounded-lg text-sm w-fit px-5 py-2.5 me-2 mb-2">
            Generate
          </button>
          <button @click="undoRandom"
          class="text-white bg-blue-700 hover:bg-blue-800 font-medium rounded-lg text-sm w-fit px-5 py-2.5 me-2 mb-2">
            Show all
          </button>
        </SidebarFilter>
      </template>
    </SidebarFilters>

    <!-- Main Content -->
    <div class="content-area">
      <!-- Data Container -->
      <div class="table-container">
        <!-- Table view -->
        <DynamicTable
          v-if="isTableView"
          :rows="paginatedCollections"
          :fields="fields"
          :onRowClick="openModal"
          :isLoading="isLoading"
        />
        <!-- Map view -->
        <DynamicMap
          v-else
          :getData="fetchFilteredMapData"
          :timeState="timeState"
          :reload="flipToReloadMap"
          :fields="fields"
          :onRowClick="openModal"
          :isLoading="isLoading"
        />
      </div>

      <!-- Pagination for Table View -->
      <div class="pagination-container" v-if="totalPages > 1 && isTableView">
        <div v-for="(page, index) in displayPages" :key="index">
          <span v-if="page === '...'">...</span>
          <button
            v-else
            class="page-number"
            :class="{ active: paginationState.currentPage + 1 === page }"
            @click="goToPageIndex(page)"
          >
            {{ page }}
          </button>
        </div>
      </div>

      <!-- Timeline intervals for Map View -->
      <div class="pagination-container" v-if="!isTableView">
        <div v-for="(interval, index) in displayTime" :key="index">
          <span v-if="interval[0] === '...'">...</span>
          <span
            v-else
            class="page-number"
            :class="{ active: timeState.currentYear === interval[0] }"
            @click="goToTimeIndex(Number(interval[0]))"
          >
            {{ interval[0] }} - {{ interval[1] }}
          </span>
        </div>
      </div>

      <!-- Modal -->
      <FolkloreModal v-if="showModal" :collection="selectedRow" :onClose="closeModal" />
    </div>
  </div>
</template>

<script lang="ts">
import { defineComponent, computed, ref, onMounted } from "vue";
import { useFolkloreCollections } from "@/composables/useFolkloreCollections";
import DynamicMap from "@/components/DynamicMap.vue";
import DynamicTable from "@/components/DynamicTable.vue";
import FolkloreModal from "@/components/FolkloreModal.vue";
import SidebarFilters from "@/components/SidebarFilters.vue";
import SidebarFilter from "@/components/SidebarFilter.vue";
import {
  useHandleFetchRandom,
  useGoToPageIndex,
  useClearFilters,
  useUndoRandom,
  useResetUserPagination,
  useHandleFetchCollections,
} from "@/composables/useFolkloreUtils";
import { usePagination } from "@/composables/usePagination";
import Header from "@/components/Header.vue";

export default defineComponent({
  name: "FolklorePage",
  components: {
    Header,
    DynamicTable,
    DynamicMap,
    FolkloreModal,
    SidebarFilters,
    SidebarFilter,
  },
  setup() {
    const {
      collections,
      isRandomCollection,
      fields,
      selectedFilters,
      flipToReloadMap,
      lastUsedSelectedFilters,
      paginationState,
      timeState,
      uniqueOptions,
      totalPages,
      paginatedCollections,
      fetchInitialCollections,
      fetchFilteredMapData,
      isTableView,
      fetchRandom,
      goToPage,
      populateUniqueOptions,
    } = useFolkloreCollections();

    const isLoading = ref(true);
    const showModal = ref(false);
    const selectedRow = ref(undefined);

    // Computed array for filterable fields
    const filterableFields = computed(() => fields.filter((f) => f.filterable));

    function openModal(row: any) {
      selectedRow.value = row;
      showModal.value = true;
    }
    function closeModal() {
      showModal.value = false;
      selectedRow.value = undefined;
    }

    function resetUserTime() {
      timeState.value.startYear = 1960;
      timeState.value.endYear = new Date().getFullYear();
      timeState.value.timeWindow = 10;
      timeState.value.currentYear = 1960;
    }

    const goToPageIndex = useGoToPageIndex(isLoading, goToPage);
    const { displayCurrentPage, displayPages } = usePagination(paginationState, totalPages, goToPageIndex);

    // Computed timeline intervals for map view
    const displayTime = computed(() => {
      const startYear = timeState.value.startYear;
      const endYear = timeState.value.endYear;
      const timeWindow = timeState.value.timeWindow;
      const currentYear = timeState.value.currentYear;

      const total = Math.ceil((endYear - startYear) / timeWindow);
      const currentIndex = Math.floor((currentYear - startYear) / timeWindow);
      const intervals: (number | string)[][] = [];

      const toRange = (index: number) => {
        const start = startYear + index * timeWindow;
        const end = Math.min(start + timeWindow, endYear);
        return [start, end];
      };

      if (total <= 5) {
        for (let i = 0; i < total; i++) {
          intervals.push(toRange(i));
        }
        return intervals;
      }

      intervals.push(toRange(0), toRange(1));
      if (currentIndex > 3) intervals.push(["...", "..."]);
      const start = Math.max(2, currentIndex - 1);
      const end = Math.min(total - 2, currentIndex + 1);
      for (let i = start; i <= end; i++) {
        intervals.push(toRange(i));
      }
      if (currentIndex < total - 4) intervals.push(["...", "..."]);
      intervals.push(toRange(total - 2), toRange(total - 1));
      return intervals.filter((p, i, arr) => JSON.stringify(p) !== JSON.stringify(arr[i - 1]));
    });

    function goToTimeIndex(year: number) {
      timeState.value.currentYear = year;
    }

    onMounted(async () => {
      isLoading.value = true;
      try {
        await fetchInitialCollections();
        await populateUniqueOptions();
      } catch (err) {
        console.error(err);
      } finally {
        isLoading.value = false;
      }
    });

    return {
      collections,
      isRandomCollection,
      fields,
      filterableFields,
      selectedFilters,
      paginationState,
      timeState,
      uniqueOptions,
      totalPages,
      paginatedCollections,
      isLoading,
      isTableView,
      displayCurrentPage,
      displayPages,
      displayTime,
      goToPageIndex,
      goToTimeIndex,
      fetchInitialCollections,
      fetchFilteredMapData,
      flipToReloadMap,
      handleFetchCollections: useHandleFetchCollections(selectedFilters, lastUsedSelectedFilters, isLoading, isTableView, flipToReloadMap, fetchInitialCollections),
      handleFetchRandom: useHandleFetchRandom(isLoading, fetchRandom),
<<<<<<< HEAD
      undoRandom,
      clearFilters,
=======
      resetUserTime,
      resetUserPagination: useResetUserPagination(paginationState),
      undoRandom: useUndoRandom(isLoading, isRandomCollection),
      clearFilters: useClearFilters(selectedFilters),
>>>>>>> 409702bc
      showModal,
      selectedRow,
      openModal,
      closeModal,
    };
  },
});
</script>

<style scoped>
.page-container {
  display: flex;
  flex-direction: row;
  gap: 1rem;
  font-family: Arial, sans-serif;
  background-color: var(--color-primary-white);
  min-height: 100vh;
  padding: 1rem;
}

.content-area {
  flex: 1;
  display: flex;
  flex-direction: column;
}

.table-container {
  width: 1000px;
  height: 600px;
  overflow-y: auto;
  overflow-x: auto;
  border: 2px solid var(--color-primary-blue);
  border-radius: 4px;
  margin-bottom: 1rem;
  background-color: var(--color-primary-white);
  color: var(--color-secondary-darknavy);
}

.pagination-container {
  flex: 1;
  display: flex;
  flex-direction: row;
  gap: 8px;
  justify-content: center;
}

.page-number {
  cursor: pointer;
  padding: 4px 8px;
  min-width: 40px; /* Ensure the button is at least 40px wide */
  text-align: center; /* Center the text inside */
  border: 1px solid var(--color-primary-blue);
  border-radius: 4px;
  background-color: var(--color-primary-blue);
  color: var(--color-primary-white);
}

.page-number:hover {
  background-color: var(--color-secondary-orange);
  border-color: var(--color-secondary-orange);
}

.page-number.active {
  font-weight: bold;
  background-color: var(--color-primary-yellow);
  color: var(--color-secondary-darknavy);
  border-color: var(--color-primary-blue);
}

button {
  background-color: var(--color-primary-blue);
  color: var(--color-primary-white);
}

button:hover {
  background-color: var(--color-secondary-darknavy);
  cursor: pointer;
}

</style><|MERGE_RESOLUTION|>--- conflicted
+++ resolved
@@ -73,6 +73,11 @@
         </SidebarFilter>
 
         <!-- Filters Section -->
+        <SidebarFilter :collapsible="true" label="Text Search" :default-expanded="false">
+          <span>Includes: </span>
+          <input type="text" v-model="selectedFilters['cleaned_full_text']" class="bg-gray-100 border-x-0 border-gray-300 text-center text-gray-900 text-md">
+        </SidebarFilter>
+
         <SidebarFilter label="Filters" :collapsible="false">
           <button @click="handleFetchCollections"
           class="text-blue-700 hover:text-white border border-blue-700 hover:bg-blue-800 font-medium rounded-lg text-sm w-fit py-2.5 px-2.5 text-center mb-2 me-2"
@@ -100,24 +105,6 @@
           </ul>
         </SidebarFilter>
 
-<<<<<<< HEAD
-=======
-        <SidebarFilter :collapsible="true" label="Text Search" :default-expanded="false">
-          <span>Includes: </span>
-          <input type="text" v-model="selectedFilters['cleaned_full_text']" class="bg-gray-100 border-x-0 border-gray-300 text-center text-gray-900 text-md">
-        </SidebarFilter>
-
-                <!-- Filters Section -->
-        <SidebarFilter label="Filters" :collapsible="false">
-          <button @click="handleFetchCollections"
-          class="text-blue-700 hover:text-white border border-blue-700 hover:bg-blue-800 font-medium rounded-lg text-sm w-fit py-2.5 px-2.5 text-center mb-2 me-2"
-          >Apply Filters</button>
-          <button @click="clearFilters"
-          class="text-blue-700 hover:text-white border border-blue-700 hover:bg-blue-800 font-medium rounded-lg text-sm w-fit py-2.5 px-2.5 text-center mb-2 me-2"
-          >Clear Filters</button>
-        </SidebarFilter>
-
->>>>>>> 409702bc
         <!-- Random Item Section -->
         <SidebarFilter label="Random Item" :collapsible="false">
           <button @click="handleFetchRandom"
@@ -343,15 +330,9 @@
       flipToReloadMap,
       handleFetchCollections: useHandleFetchCollections(selectedFilters, lastUsedSelectedFilters, isLoading, isTableView, flipToReloadMap, fetchInitialCollections),
       handleFetchRandom: useHandleFetchRandom(isLoading, fetchRandom),
-<<<<<<< HEAD
-      undoRandom,
-      clearFilters,
-=======
-      resetUserTime,
       resetUserPagination: useResetUserPagination(paginationState),
       undoRandom: useUndoRandom(isLoading, isRandomCollection),
       clearFilters: useClearFilters(selectedFilters),
->>>>>>> 409702bc
       showModal,
       selectedRow,
       openModal,
