import { ref, computed, watch } from "vue";
import type { FolkloreCollection } from "@/types";
<<<<<<< HEAD
import type { PaginationState } from "@/composables/usePagination.ts";
import { useOidc } from "@/composables/useOidc.ts";
=======
import type { PaginationState } from "./usePagination.ts"

>>>>>>> 409702bc
/**
 * A field definition to indicate:
 *  - key: unique identifier for the field (e.g. "genre", "language_of_origin")
 *  - label: human-readable label ("Genre", "Language of Origin", etc.)
 *  - path: object path in the FolkloreCollection to read from (e.g. "folklore.genre")
 *  - filterable: whether this field is filterable (and thus appears as checkboxes in the UI)
 */
export interface FieldDefinition {
  key: string;
  label: string;
  path: string;       // Path in the FolkloreCollection object (dot notation)
  filterable?: boolean;
  hidden?: boolean;
}

export function useFolkloreCollections() {
  // -----------------------------------
  // User/Authentication Integration
  // -----------------------------------
  // Import the user info from your useOidc composable
  const { signOut } = useOidc();

  // Encodes the filters object as a URL-encoded JSON string.
  const encodeFilters = (filters: Record<string, any>): string => {
    return encodeURIComponent(JSON.stringify(filters));
  };

  // Fetch helper ensuring cookies are included.
  const fetchWithAuth = (url: string, init: RequestInit = {}): Promise<Response> => {
    return fetch(url, {...init, credentials: 'include'}).then(function (response) {
      if (response.ok) {
        return response;
      } else {
        if (response.status === 401)
          console.log("Signed out due to inactivity")
          signOut()
          return response;
      }
    })
  };

  // -----------------------------------
  // Reactive State
  // -----------------------------------
  const collections = ref<FolkloreCollection[]>([]);
  const randomCollections = ref<FolkloreCollection[]>([]);
  const isRandomCollection = ref<boolean>(false);
  const isTableView = ref<boolean>(true);
  const uniqueOptions = ref<Record<string, string[]>>({});

  // We'll store filters in an object: { fieldKey: string[] }
  // E.g.: { genre: ['Legend', 'Myth'], language_of_origin: ['Spanish'] }
  const selectedFilters = ref<Record<string, string[] | string>>({
          "folklore.genre": [],
          "folklore.language_of_origin": [],
          "location_collected.city": [],
          "folklore.place_mentioned.city": [],
          // add other filterable fields here as needed
          "cleaned_full_text": "",
        });
  // To prevent repeat API calls with same filters as last call's
  const lastUsedSelectedFilters = ref<Record<string, string[] | string>>();
  // This is a workaround for the map to re-render when filters change. Value doesn't matter.
  const flipToReloadMap = ref(false);
  
  // For table view
  const paginationState = ref<PaginationState>({
<<<<<<< HEAD
    currentPage: 0,
=======
>>>>>>> 409702bc
    itemsPerPage: 20,
    userRequestedMaximumItems: 0
  });

  // For map view
  const timeState = ref<Record<string, number>>({
    startYear: 1960,
    endYear: new Date().getFullYear(),
    timeWindow: 500,
    currentYear: 1960,
  });

  // Define the fields we want to display/filter
  const fields: FieldDefinition[] = [
    {
      key: "contributor_name",
      label: "Contributor Name",
      path: "contributor.name",
    },
    {
      key: "age_bucket",
      label: "Contributor Age",
      path: "contributor.age_bucket",
    },
    {
      key: "gender",
      label: "Contributor Gender",
      path: "contributor.gender",
    },
    {
      key: "item",
      label: "Folklore Item",
      path: "folklore.item",
    },
    {
      key: "genre",
      label: "Genre",
      path: "folklore.genre",
      filterable: true,
    },
    {
      key: "language_of_origin",
      label: "Language of Origin",
      path: "folklore.language_of_origin",
      filterable: true,
    },
    {
      key: "collector_name",
      label: "Collector Name",
      path: "collector.name",
    },
    {
      key: "date_collected",
      label: "Date Collected",
      path: "date_collected",
    },
    {
      key: "location_collected",
      label: "Location Collected",
      path: "location_collected.city", // or a custom approach
      filterable: true,
    },
    {
      key: "place_mentioned",
      label: "City Mentioned",
      path: "folklore.place_mentioned.city",
      filterable: true,
      hidden: true,
    },
  ];

  // -----------------------------------
  // Fetching Filtered Data
  // -----------------------------------
  async function fetchInitialCollections() {
    try {
      const filtersJson = encodeFilters(selectedFilters.value);
      const countUrl = `${import.meta.env.VITE_BACKEND_API}/folklore/count?filters=${filtersJson}`;

      const numEntriesResponse = await fetchWithAuth(countUrl);

      if (!numEntriesResponse.ok) throw new Error("Failed to fetch data");
      const numEntries = await numEntriesResponse.json();
      collections.value = new Array(numEntries).fill(null);

      // Load first five pages of data
      for (let page = 1; page <= 5; page++) {
        const pageUrl = `${import.meta.env.VITE_BACKEND_API}/folklore/paginated?page=${page}&page_size=20&filters=${filtersJson}`;
        const dataResponse = await fetchWithAuth(pageUrl);
        if (!dataResponse.ok) throw new Error("Failed to fetch data");
        const data = await dataResponse.json();
        const startIndex = (page - 1) * 20;
        const endIndex = Math.min(startIndex + data.length, numEntries);
        data.forEach((entry: FolkloreCollection, index: number) => {
          const targetIndex = startIndex + index;
          if (targetIndex < endIndex) {
            collections.value[targetIndex] = entry;
          } else {
            return;
          }
        });
      }
      
      paginationState.value.currentPage = 0; // Set to first page
      lastUsedSelectedFilters.value = JSON.parse(JSON.stringify(selectedFilters.value)); // deepcopy
      isRandomCollection.value = false;
    } catch (err) {
      console.error(err);
    }
  }

  async function fetchFilteredMapData() {
    const filtersJson = encodeFilters(selectedFilters.value);
    const url = `${import.meta.env.VITE_BACKEND_API}/folklore/?filters=${filtersJson}`;
    const dataResponse = await fetchWithAuth(url);
    if (!dataResponse.ok) throw new Error("Failed to fetch data");
    return await dataResponse.json();
}

  async function fetchRandom() {
    const filtersJson = encodeFilters(selectedFilters.value);
    const url = `${import.meta.env.VITE_BACKEND_API}/folklore/random?filters=${filtersJson}`;
    const dataResponse = await fetchWithAuth(url);
    if (!dataResponse.ok) throw new Error("Failed to fetch data");
    const data = await dataResponse.json();
    randomCollections.value = data;
    paginationState.value.currentPage = 0; // reset to first page
    isRandomCollection.value = true;
  }

  // -----------------------------------
  // Filtering Logic
  // -----------------------------------

  // Paginated result
  const paginatedCollections = computed(() => {
    const startIndex = paginationState.value.currentPage * paginationState.value.itemsPerPage;
    const endIndex = startIndex + paginationState.value.itemsPerPage;
    const relevant_collections = isRandomCollection.value ? randomCollections.value : collections.value;
    return relevant_collections.slice(startIndex, endIndex);
  });

  // Total pages
  const totalPages = computed(() => {
    const relevant_collections = isRandomCollection.value ? randomCollections.value : collections.value;
    return Math.ceil(relevant_collections.length / paginationState.value.itemsPerPage);
  });

  // -----------------------------------
  // Helpers
  // -----------------------------------
  function getNestedValue(obj: any, path: string) {
    // e.g. path = "folklore.genre"
    return path.split(".").reduce((acc, part) => acc?.[part], obj);
  }

  // Transition to a new page and fetch data if necessary
  async function goToPage(pageIndex: number) {
    paginationState.value.currentPage = pageIndex;
    if (collections.value[pageIndex * paginationState.value.itemsPerPage] == null) {
      const filtersJson = encodeFilters(selectedFilters.value);
      const url = `${import.meta.env.VITE_BACKEND_API}/folklore/paginated?page=${pageIndex}&page_size=${paginationState.value.itemsPerPage}&filters=${filtersJson}`;
      const dataResponse = await fetchWithAuth(url);
      if (!dataResponse.ok) throw new Error("Failed to fetch data");
      const data = await dataResponse.json();
      data.forEach((entry: FolkloreCollection, index: number) => {
        let i : number = pageIndex * paginationState.value.itemsPerPage + index;
        if (i >= collections.value.length) {
          return;
        }
        collections.value[i] = entry;
      });
    }
  }

  async function populateUniqueOptions() {
    if (Object.keys(uniqueOptions.value).length != 0) {
      return;
    }
    let field_to_path_dict : Record<string, string> = {};
    fields.forEach((field_info) => {
      if (field_info.filterable) {
        field_to_path_dict[field_info.key] = field_info.path;
      }
    });
    const field_to_path_str = encodeURIComponent(JSON.stringify(field_to_path_dict));
    const url = `${import.meta.env.VITE_BACKEND_API}/folklore/filters?field_to_path=${field_to_path_str}`;
    const dataResponse = await fetchWithAuth(url);
    if (!dataResponse.ok) throw new Error("Failed to fetch filters");
    const endpointResult = await dataResponse.json();
    const final: Record<string, string[]> = {};
    for (const key of Object.keys(endpointResult)) {
      final[key] = Array.from(new Set<string>(endpointResult[key])).sort();
    }
    uniqueOptions.value = final;
  }

  // -----------------------------------
  // Return from composable
  // -----------------------------------
  return {
    // Data
    collections,
    randomCollections,
    isRandomCollection,
    fields,
    selectedFilters,
    lastUsedSelectedFilters,
    paginationState,
    timeState,
    uniqueOptions,
    isTableView,
    flipToReloadMap,

    // Computed
    paginatedCollections,
    totalPages,

    // Methods
    fetchInitialCollections,
    fetchRandom,
    fetchFilteredMapData,
    goToPage,
    populateUniqueOptions,
  };
}<|MERGE_RESOLUTION|>--- conflicted
+++ resolved
@@ -1,12 +1,8 @@
 import { ref, computed, watch } from "vue";
 import type { FolkloreCollection } from "@/types";
-<<<<<<< HEAD
 import type { PaginationState } from "@/composables/usePagination.ts";
 import { useOidc } from "@/composables/useOidc.ts";
-=======
-import type { PaginationState } from "./usePagination.ts"
-
->>>>>>> 409702bc
+
 /**
  * A field definition to indicate:
  *  - key: unique identifier for the field (e.g. "genre", "language_of_origin")
@@ -40,6 +36,7 @@
       if (response.ok) {
         return response;
       } else {
+        // If we receive an access forbidden response, redirect to sign out
         if (response.status === 401)
           console.log("Signed out due to inactivity")
           signOut()
@@ -74,12 +71,8 @@
   
   // For table view
   const paginationState = ref<PaginationState>({
-<<<<<<< HEAD
     currentPage: 0,
-=======
->>>>>>> 409702bc
-    itemsPerPage: 20,
-    userRequestedMaximumItems: 0
+    itemsPerPage: 20
   });
 
   // For map view
